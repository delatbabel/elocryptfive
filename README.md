# Eloquent Encryption/Decryption for Laravel 5

Automatically encrypt and decrypt Laravel 5 Eloquent values

This is Darren Taylor's Laravel 4 "elocrypt" package, ported to Laravel 5.  I have made the following additions/changes:

* Do the encryption at the setAttribute/getAttributeFromArray layer rather than __set and
  __get as that's more appropriate for Laravel 5 with the new casts features.  So, for example,
<<<<<<< HEAD
  you can add a field to $casts and also to $encrypts so that an array can be cast to a JSON
=======
  you can add a field to `$casts` and also to `$encrypts` so that an array can be cast to a JSON
>>>>>>> f23a3318
  string first, and then encrypted.  It should also work for Lumen.

* Prefix all encrypted values with a tag string (currently hard coded as `__ELOCRYPT__:` )
  so that plain text data can be detected and handled correctly.  The task of writing a script
  to traverse your existing database and update all plain text data to encrypted data is left
  to the reader.
  
The original Laravel 4 package is here: https://github.com/dtisgodsson/elocrypt

# Installation

This package can be installed via Composer by adding the following to your `composer.json` file:

```
    "require": {
        "delatbabel/elocryptfive": "dev-master"
    }
```

You must then run the following command:

```
    composer update
```

# Usage

Simply reference the Elocrypt trait in any Eloquent Model you wish to apply encryption to and define an `$encrypts` array containing a list of the attributes to encrypt.

For example:

```php
    use Delatbabel\Elocrypt\Elocrypt;

    class User extends Eloquent {

        use Elocrypt;
       
        /**
         * The attributes that should be encrypted on save.
         *
         * @var array
         */
<<<<<<< HEAD
        protected $encrypts = ['first_name', 'last_name', 'address_line_1', 'postcode'];
=======
        protected $encrypts = [
            'address_line_1', 'first_name', 'last_name', 'postcode'
        ];
>>>>>>> f23a3318
    }
```

You can combine `$casts` and `$encrypts` to store encrypted arrays.  An array will first be converted to JSON and then encrypted.

For example:

```php
    use Delatbabel\Elocrypt\Elocrypt;

    class User extends Eloquent {

        use Elocrypt;

        protected $casts = ['extended_data' => 'array'];

        protected $encrypts = ['extended_data'];
    }
```

# How it Works?

By including the Elocrypt trait, the setAttribute() and getAttributeFromArray() methods provided
by Eloquent are overridden to include an additional step. This additional step simply checks
whether the attribute being set or get is included in the `$encrypts` array on the model,
and either encrypts/decrypts it accordingly.

## Summary of Methods in Illuminate\Database\Eloquent\Model

This surveys the major methods in the Laravel Model class as of
Laravel v 5.1.12 and checks to see how those models set attributes
and hence how they are affected by this trait.

* constructor -- calls fill()
* fill() -- calls setAttribute() which has been extended to encrypt the data.
* hydrate() -- TBD
* create() -- calls constructor and hence fill()
* firstOrCreate -- calls constructor
* firstOrNew -- calls constructor
* updateOrCreate -- calls fill()
* update() -- calls fill()
* toArray() -- calls attributesToArray()
* jsonSerialize() -- calls toArray()
* toJson() -- calls toArray()
* attributesToArray() -- calls getArrayableAttributes().
* getAttribute -- calls getAttributeValue()
* getAttributeValue -- calls getAttributeFromArray()
* getAttributeFromArray -- calls getArrayableAttributes()
* getArrayableAttributes -- has been extended here to decrypt the data.
* setAttribute -- has been extended here to encrypt the data.
* getAttributes -- has been extended here to decrypt the data.

# Keys and IVs

The key and encryption algorithm used are as per the Laravel Encrypter service, and defined in `config/app.php`
as follows:

```php
    'key' => env('APP_KEY', 'SomeRandomString'),

    'cipher' => 'AES-256-CBC',
```

I recommend generating a random 32 character string for the encryption key, and using AES-256-CBC as the cipher
for encrypting data.  If you are encrypting long data strings then AES-256-CBC-HMAC-SHA1 will be better.

The IV for encryption is randomly generated.<|MERGE_RESOLUTION|>--- conflicted
+++ resolved
@@ -6,11 +6,7 @@
 
 * Do the encryption at the setAttribute/getAttributeFromArray layer rather than __set and
   __get as that's more appropriate for Laravel 5 with the new casts features.  So, for example,
-<<<<<<< HEAD
-  you can add a field to $casts and also to $encrypts so that an array can be cast to a JSON
-=======
   you can add a field to `$casts` and also to `$encrypts` so that an array can be cast to a JSON
->>>>>>> f23a3318
   string first, and then encrypted.  It should also work for Lumen.
 
 * Prefix all encrypted values with a tag string (currently hard coded as `__ELOCRYPT__:` )
@@ -54,13 +50,9 @@
          *
          * @var array
          */
-<<<<<<< HEAD
-        protected $encrypts = ['first_name', 'last_name', 'address_line_1', 'postcode'];
-=======
         protected $encrypts = [
             'address_line_1', 'first_name', 'last_name', 'postcode'
         ];
->>>>>>> f23a3318
     }
 ```
 
